--- conflicted
+++ resolved
@@ -24,11 +24,7 @@
     "@mozilla/rally": "^0.7.1",
     "@mozilla/web-science": "^0.4.0",
     "@rollup/plugin-commonjs": "^19.0.0",
-<<<<<<< HEAD
     "@rollup/plugin-html": "^0.2.4",
-=======
-    "@rollup/plugin-html": "^0.2.3",
->>>>>>> 3c4db054
     "@rollup/plugin-node-resolve": "^13.0.0",
     "@rollup/plugin-replace": "^2.4.2",
     "@rollup/plugin-typescript": "^8.2.1",
@@ -47,11 +43,8 @@
     "rollup-plugin-copy": "^3.4.0",
     "rollup-plugin-svelte": "^7.1.0",
     "selenium-webdriver": "^4.0.0-beta.3",
-<<<<<<< HEAD
     "tailwindcss": "^2.2.16",
-=======
     "svelte": "^3.38.3",
->>>>>>> 3c4db054
     "web-ext": "^6.1.0",
     "webextension-polyfill": "^0.8.0"
   },
