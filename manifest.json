--- conflicted
+++ resolved
@@ -21,11 +21,8 @@
     "webRequest",
     "webNavigation",
     "history",
-<<<<<<< HEAD
-    "alarms"
-=======
-    "mozillaAddons"
->>>>>>> abcab98f
+    "alarms",
+    "mozillaAddons",
   ],
   "experiment_apis": {
     "experimental": {
